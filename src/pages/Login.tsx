--- conflicted
+++ resolved
@@ -1,160 +1,153 @@
-import { useState } from "react";
-import { Link, useNavigate } from "react-router-dom";
-import { login, googleLogin } from "../utils/api/authApi";
-import { GoogleIcon } from "@/components/ui/google-icon";
-interface LoginFormState {
-  email: string;
-  password: string;
-}
-
-function Login() {
-  const [form, setForm] = useState<LoginFormState>({ email: "", password: "" });
-  const [showPassword, setShowPassword] = useState<boolean>(false);
-  const [error, setError] = useState<string | null>(null);
-  const [isLoading, setIsLoading] = useState<boolean>(false);
-  const navigate = useNavigate();
-
-  const handleChange = (e: React.ChangeEvent<HTMLInputElement>) => {
-    const { name, value } = e.target;
-    setForm((prev) => ({ ...prev, [name]: value }));
-  };
-
-  const handleSubmit = async (e: React.FormEvent) => {
-    e.preventDefault();
-
-    if (!form.email || !form.password) {
-      setError("Please enter both email and password.");
-      return;
-    }
-
-    setError(null);
-    setIsLoading(true);
-
-    try {
-      await login({
-        email: form.email,
-        password: form.password,
-      });
-
-      navigate("/dashboard");
-    } catch (error) {
-      setError(
-        error instanceof Error
-          ? error.message
-          : "Login failed. Please try again."
-      );
-    } finally {
-      setIsLoading(false);
-    }
-  };
-<<<<<<< HEAD
-  const handleOAuth = () => {
-    setIsLoading(true);
-    setError(null);
-    googleLogin();
-  }
-=======
-
->>>>>>> 377b74ba
-  return (
-    <>
-      <div className="flex items-center justify-center min-h-screen bg-gradient-to-b from-slate-900 to-indigo-900 text-white">
-        <div className="max-w-2xl w-full bg-slate-800/50 backdrop-blur-sm p-8 rounded-xl border border-indigo-500/30">
-          <h2 className="text-2xl font-bold text-center text-white">
-            Login to Kori
-          </h2>
-          <form onSubmit={handleSubmit} className="mt-6 space-y-5">
-            <div>
-              <label
-                htmlFor="email"
-                className="block text-sm font-medium text-white mb-3"
-              >
-                Email
-              </label>
-              <input
-                id="email"
-                name="email"
-                type="email"
-                className="w-full border rounded-lg p-4 border-blue-500 bg-blue-500/10 text-sm font-medium"
-                placeholder="you@example.com"
-                value={form.email}
-                onChange={handleChange}
-                required
-              />
-            </div>
-
-            <div>
-              <label
-                htmlFor="password"
-                className="block text-sm font-medium text-white mb-3"
-              >
-                Password
-              </label>
-              <div className="relative">
-                <input
-                  id="password"
-                  name="password"
-                  type={showPassword ? "text" : "password"}
-                  className="w-full border rounded-lg p-4 border-blue-500 bg-blue-500/10 text-sm font-medium"
-                  placeholder="••••••••"
-                  value={form.password}
-                  onChange={handleChange}
-                  required
-                />
-                <button
-                  type="button"
-                  onClick={() => setShowPassword((prev) => !prev)}
-                  className="absolute right-3 top-4 text-sm text-white"
-                >
-                  {showPassword ? "Hide" : "Show"}
-                </button>
-              </div>
-            </div>
-
-            {error && <p className="text-sm text-red-500">{error}</p>}
-
-            <button
-              type="submit"
-              disabled={isLoading}
-              className="w-full py-2 text-white bg-blue-600 rounded-lg hover:bg-blue-700 focus:outline-none disabled:opacity-50 disabled:cursor-not-allowed"
-            >
-              {isLoading ? "Logging in..." : "Login"}
-            </button>
-          </form>
-
-          <div className="text-center mt-4 mb-4">OR</div>
-<<<<<<< HEAD
-          <button
-            onClick={handleOAuth}
-            type="submit"
-            className="w-full py-2 text-black bg-white rounded-lg hover:bg-blue-700 focus:outline-none cursor-pointer mb-4 flex items-center justify-center gap-3"
-          >
-            <GoogleIcon className="w-5 h-5" />
-            Login With Google
-          </button>
-          <button
-            onClick={() => navigate("/")}
-=======
-
-          <button
-            onClick={() => navigate("/landing")}
->>>>>>> 377b74ba
-            type="submit"
-            className="w-full py-2 text-white bg-gray-500 rounded-lg hover:bg-blue-700 focus:outline-none"
-          >
-            Continue as a guest
-          </button>
-
-          <p className="mt-4 text-sm text-center text-gray-300">
-            Don't have an account?{" "}
-            <Link to={"/signup"} className="text-white hover:underline">
-              Sign up
-            </Link>
-          </p>
-        </div>
-      </div>
-    </>
-  );
-}
-
-export default Login;
+import { useState } from "react";
+import { Link, useNavigate } from "react-router-dom";
+import { login, googleLogin } from "../utils/api/authApi";
+import { GoogleIcon } from "@/components/ui/google-icon";
+interface LoginFormState {
+  email: string;
+  password: string;
+}
+
+function Login() {
+  const [form, setForm] = useState<LoginFormState>({ email: "", password: "" });
+  const [showPassword, setShowPassword] = useState<boolean>(false);
+  const [error, setError] = useState<string | null>(null);
+  const [isLoading, setIsLoading] = useState<boolean>(false);
+  const navigate = useNavigate();
+
+  const handleChange = (e: React.ChangeEvent<HTMLInputElement>) => {
+    const { name, value } = e.target;
+    setForm((prev) => ({ ...prev, [name]: value }));
+  };
+
+  const handleSubmit = async (e: React.FormEvent) => {
+    e.preventDefault();
+
+    if (!form.email || !form.password) {
+      setError("Please enter both email and password.");
+      return;
+    }
+
+    setError(null);
+    setIsLoading(true);
+
+    try {
+      await login({
+        email: form.email,
+        password: form.password,
+      });
+
+      navigate("/dashboard");
+    } catch (error) {
+      setError(
+        error instanceof Error
+          ? error.message
+          : "Login failed. Please try again."
+      );
+    } finally {
+      setIsLoading(false);
+    }
+  };
+
+  const handleOAuth = () => {
+    setIsLoading(true);
+    setError(null);
+    googleLogin();
+  }
+
+  return (
+    <>
+      <div className="flex items-center justify-center min-h-screen bg-gradient-to-b from-slate-900 to-indigo-900 text-white">
+        <div className="max-w-2xl w-full bg-slate-800/50 backdrop-blur-sm p-8 rounded-xl border border-indigo-500/30">
+          <h2 className="text-2xl font-bold text-center text-white">
+            Login to Kori
+          </h2>
+          <form onSubmit={handleSubmit} className="mt-6 space-y-5">
+            <div>
+              <label
+                htmlFor="email"
+                className="block text-sm font-medium text-white mb-3"
+              >
+                Email
+              </label>
+              <input
+                id="email"
+                name="email"
+                type="email"
+                className="w-full border rounded-lg p-4 border-blue-500 bg-blue-500/10 text-sm font-medium"
+                placeholder="you@example.com"
+                value={form.email}
+                onChange={handleChange}
+                required
+              />
+            </div>
+
+            <div>
+              <label
+                htmlFor="password"
+                className="block text-sm font-medium text-white mb-3"
+              >
+                Password
+              </label>
+              <div className="relative">
+                <input
+                  id="password"
+                  name="password"
+                  type={showPassword ? "text" : "password"}
+                  className="w-full border rounded-lg p-4 border-blue-500 bg-blue-500/10 text-sm font-medium"
+                  placeholder="••••••••"
+                  value={form.password}
+                  onChange={handleChange}
+                  required
+                />
+                <button
+                  type="button"
+                  onClick={() => setShowPassword((prev) => !prev)}
+                  className="absolute right-3 top-4 text-sm text-white"
+                >
+                  {showPassword ? "Hide" : "Show"}
+                </button>
+              </div>
+            </div>
+
+            {error && <p className="text-sm text-red-500">{error}</p>}
+
+            <button
+              type="submit"
+              disabled={isLoading}
+              className="w-full py-2 text-white bg-blue-600 rounded-lg hover:bg-blue-700 focus:outline-none disabled:opacity-50 disabled:cursor-not-allowed"
+            >
+              {isLoading ? "Logging in..." : "Login"}
+            </button>
+          </form>
+
+          <div className="text-center mt-4 mb-4">OR</div>
+          <button
+            onClick={handleOAuth}
+            type="submit"
+            className="w-full py-2 text-black bg-white rounded-lg hover:bg-blue-700 focus:outline-none cursor-pointer mb-4 flex items-center justify-center gap-3"
+          >
+            <GoogleIcon className="w-5 h-5" />
+            Login With Google
+          </button>
+
+          <button
+            onClick={() => navigate("/landing")}
+            type="submit"
+            className="w-full py-2 text-white bg-gray-500 rounded-lg hover:bg-blue-700 focus:outline-none"
+          >
+            Continue as a guest
+          </button>
+
+          <p className="mt-4 text-sm text-center text-gray-300">
+            Don't have an account?{" "}
+            <Link to={"/signup"} className="text-white hover:underline">
+              Sign up
+            </Link>
+          </p>
+        </div>
+      </div>
+    </>
+  );
+}
+
+export default Login;